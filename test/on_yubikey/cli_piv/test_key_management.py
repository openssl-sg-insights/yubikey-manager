--- conflicted
+++ resolved
@@ -5,47 +5,8 @@
 from cryptography.hazmat.primitives import serialization
 from cryptography.hazmat.primitives.asymmetric import ec
 from ykman.util import (Cve201715361VulnerableError)
-<<<<<<< HEAD
 from ..framework import cli_test_suite, yubikey_conditions
 from .util import (DEFAULT_PIN, DEFAULT_MANAGEMENT_KEY)
-
-
-@cli_test_suite
-def additional_tests(ykman_cli):
-
-    class KeyManagement(unittest.TestCase):
-        @classmethod
-        def setUpClass(cls):
-            ykman_cli('piv', 'reset', '-f')
-
-        @classmethod
-        def tearDownClass(cls):
-            ykman_cli('piv', 'reset', '-f')
-
-        @yubikey_conditions.is_not_roca
-        def test_generate_key_default(self):
-            output = ykman_cli(
-                'piv', 'generate-key', '9a', '-m', DEFAULT_MANAGEMENT_KEY, '-')
-            self.assertIn('BEGIN PUBLIC KEY', output)
-
-        @yubikey_conditions.is_roca
-        def test_generate_key_default_cve201715361(self):
-            with self.assertRaises(Cve201715361VulnerableError):
-                ykman_cli(
-                    'piv', 'generate-key', '9a',
-                    '-m', DEFAULT_MANAGEMENT_KEY, '-')
-
-        @yubikey_conditions.is_not_roca
-        @yubikey_conditions.is_not_fips
-        def test_generate_key_rsa1024(self):
-            output = ykman_cli(
-                'piv', 'generate-key', '9a', '-a', 'RSA1024', '-m',
-                DEFAULT_MANAGEMENT_KEY, '-')
-            self.assertIn('BEGIN PUBLIC KEY', output)
-=======
-from ..util import (
-    is_NEO, no_attestation, skip_not_roca, skip_roca, ykman_cli, is_fips)
-from .util import (PivTestCase, DEFAULT_PIN, DEFAULT_MANAGEMENT_KEY)
 
 
 def generate_pem_eccp256_key():
@@ -57,16 +18,38 @@
     )
 
 
-class KeyManagement(PivTestCase):
-
-    @classmethod
-    def setUpClass(cls):
-        ykman_cli('piv', 'reset', '-f')
-
-    @classmethod
-    def tearDownClass(cls):
-        ykman_cli('piv', 'reset', '-f')
->>>>>>> b84a7699
+@cli_test_suite
+def additional_tests(ykman_cli):
+
+    class KeyManagement(unittest.TestCase):
+        @classmethod
+        def setUpClass(cls):
+            ykman_cli('piv', 'reset', '-f')
+
+        @classmethod
+        def tearDownClass(cls):
+            ykman_cli('piv', 'reset', '-f')
+
+        @yubikey_conditions.is_not_roca
+        def test_generate_key_default(self):
+            output = ykman_cli(
+                'piv', 'generate-key', '9a', '-m', DEFAULT_MANAGEMENT_KEY, '-')
+            self.assertIn('BEGIN PUBLIC KEY', output)
+
+        @yubikey_conditions.is_roca
+        def test_generate_key_default_cve201715361(self):
+            with self.assertRaises(Cve201715361VulnerableError):
+                ykman_cli(
+                    'piv', 'generate-key', '9a',
+                    '-m', DEFAULT_MANAGEMENT_KEY, '-')
+
+        @yubikey_conditions.is_not_roca
+        @yubikey_conditions.is_not_fips
+        def test_generate_key_rsa1024(self):
+            output = ykman_cli(
+                'piv', 'generate-key', '9a', '-a', 'RSA1024', '-m',
+                DEFAULT_MANAGEMENT_KEY, '-')
+            self.assertIn('BEGIN PUBLIC KEY', output)
 
         @yubikey_conditions.is_not_roca
         def test_generate_key_rsa2048(self):
@@ -96,6 +79,12 @@
                 DEFAULT_MANAGEMENT_KEY, '-')
             self.assertIn('BEGIN PUBLIC KEY', output)
 
+        def test_import_key_eccp256(self):
+            ykman_cli(
+                'piv', 'import-key', '9a',
+                '-m', DEFAULT_MANAGEMENT_KEY,
+                '-', input=generate_pem_eccp256_key())
+
         @yubikey_conditions.is_not_neo
         def test_generate_key_eccp384(self):
             output = ykman_cli(
@@ -111,11 +100,29 @@
             self.assertIn('BEGIN PUBLIC KEY', output)
 
         @yubikey_conditions.is_not_neo
+        def test_import_key_pin_policy_always(self):
+            for pin_policy in ['ALWAYS', 'always']:
+                ykman_cli(
+                    'piv', 'import-key', '9a',
+                    '--pin-policy', pin_policy,
+                    '-m', DEFAULT_MANAGEMENT_KEY,
+                    '-', input=generate_pem_eccp256_key())
+
+        @yubikey_conditions.is_not_neo
         def test_generate_key_touch_policy_always(self):
             output = ykman_cli(
                 'piv', 'generate-key', '9a', '--touch-policy', 'ALWAYS', '-m',
                 DEFAULT_MANAGEMENT_KEY, '-a', 'ECCP256', '-')
             self.assertIn('BEGIN PUBLIC KEY', output)
+
+        @yubikey_conditions.is_not_neo
+        def test_import_key_touch_policy_always(self):
+            for touch_policy in ['ALWAYS', 'always']:
+                ykman_cli(
+                    'piv', 'import-key', '9a',
+                    '--touch-policy', touch_policy,
+                    '-m', DEFAULT_MANAGEMENT_KEY,
+                    '-', input=generate_pem_eccp256_key())
 
         @yubikey_conditions.supports_piv_attestation
         def test_attest_key(self):
@@ -163,100 +170,6 @@
                     '9a', '/tmp/test-pub-key.pem',
                     '-m', DEFAULT_MANAGEMENT_KEY)
 
-<<<<<<< HEAD
-=======
-    def test_generate_key_eccp256(self):
-        output = ykman_cli(
-            'piv', 'generate-key', '9a', '-a', 'ECCP256', '-m',
-            DEFAULT_MANAGEMENT_KEY, '-')
-        self.assertIn('BEGIN PUBLIC KEY', output)
-
-    def test_import_key_eccp256(self):
-        ykman_cli(
-            'piv', 'import-key', '9a',
-            '-m', DEFAULT_MANAGEMENT_KEY,
-            '-', input=generate_pem_eccp256_key())
-
-    @unittest.skipIf(is_NEO(), 'ECCP384 not available.')
-    def test_generate_key_eccp384(self):
-        output = ykman_cli(
-            'piv', 'generate-key', '9a', '-a', 'ECCP384', '-m',
-            DEFAULT_MANAGEMENT_KEY, '-')
-        self.assertIn('BEGIN PUBLIC KEY', output)
-
-    @unittest.skipIf(is_NEO(), 'Pin policy not available.')
-    def test_generate_key_pin_policy_always(self):
-        output = ykman_cli(
-            'piv', 'generate-key', '9a', '--pin-policy', 'ALWAYS', '-m',
-            DEFAULT_MANAGEMENT_KEY, '-a', 'ECCP256', '-')
-        self.assertIn('BEGIN PUBLIC KEY', output)
-
-    @unittest.skipIf(is_NEO(), 'Pin policy not available.')
-    def test_import_key_pin_policy_always(self):
-        for pin_policy in ['ALWAYS', 'always']:
-            ykman_cli(
-                'piv', 'import-key', '9a',
-                '--pin-policy', pin_policy,
-                '-m', DEFAULT_MANAGEMENT_KEY,
-                '-', input=generate_pem_eccp256_key())
-
-    @unittest.skipIf(is_NEO(), 'Touch policy not available.')
-    def test_generate_key_touch_policy_always(self):
-        output = ykman_cli(
-            'piv', 'generate-key', '9a', '--touch-policy', 'ALWAYS', '-m',
-            DEFAULT_MANAGEMENT_KEY, '-a', 'ECCP256', '-')
-        self.assertIn('BEGIN PUBLIC KEY', output)
-
-    @unittest.skipIf(is_NEO(), 'Touch policy not available.')
-    def test_import_key_touch_policy_always(self):
-        for touch_policy in ['ALWAYS', 'always']:
-            ykman_cli(
-                'piv', 'import-key', '9a',
-                '--touch-policy', touch_policy,
-                '-m', DEFAULT_MANAGEMENT_KEY,
-                '-', input=generate_pem_eccp256_key())
-
-    @unittest.skipIf(*no_attestation)
-    def test_attest_key(self):
-        ykman_cli(
-            'piv', 'generate-key', '9a', '-a', 'ECCP256',
-            '-m', DEFAULT_MANAGEMENT_KEY, '-')
-        output = ykman_cli('piv', 'attest', '9a', '-')
-        self.assertIn('BEGIN CERTIFICATE', output)
-
-    def _test_generate_csr(self, algo):
-        ykman_cli(
-            'piv', 'generate-key', '9a', '-a', algo, '-m',
-            DEFAULT_MANAGEMENT_KEY, '/tmp/test-pub-key.pem')
-        output = ykman_cli(
-            'piv', 'generate-csr', '9a', '/tmp/test-pub-key.pem',
-            '-s', 'test-subject', '-P', DEFAULT_PIN, '-')
-        csr = x509.load_pem_x509_csr(output.encode(), default_backend())
-        self.assertTrue(csr.is_signature_valid)
-
-    @unittest.skipIf(is_fips(), 'Not applicable to YubiKey FIPS.')
-    @unittest.skipIf(*skip_roca)
-    def test_generate_csr_rsa1024(self):
-        self._test_generate_csr('RSA1024')
-
-    def test_generate_csr_eccp256(self):
-        self._test_generate_csr('ECCP256')
-
-    def test_import_verify_correct_cert_succeeds_with_pin(self):
-        # Set up a key in the slot and create a certificate for it
-        public_key_pem = ykman_cli(
-            'piv', 'generate-key', '9a', '-a', 'ECCP256', '-m',
-            DEFAULT_MANAGEMENT_KEY, '--pin-policy', 'ALWAYS', '-')
-
-        ykman_cli(
-            'piv', 'generate-certificate', '9a', '-',
-            '-m', DEFAULT_MANAGEMENT_KEY, '-P', DEFAULT_PIN, '-s', 'test',
-            input=public_key_pem)
-
-        ykman_cli('piv', 'export-certificate', '9a', '/tmp/test-pub-key.pem')
-
-        with self.assertRaises(SystemExit):
->>>>>>> b84a7699
             ykman_cli(
                 'piv', 'import-certificate', '--verify',
                 '9a', '/tmp/test-pub-key.pem',
